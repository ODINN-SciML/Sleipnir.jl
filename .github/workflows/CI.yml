name: Run Tests
on:
  pull_request:
    branches:
      - main
  push:
    branches: []
    tags: '*'
concurrency:
  group: ${{ github.workflow }}-${{ github.ref }}
  cancel-in-progress: ${{ startsWith(github.ref, 'refs/pull/') }}
jobs:
  test:
    name: Julia ${{ matrix.version }} - ${{ matrix.os }} - ${{ matrix.arch }} - ${{ github.event_name }}
    runs-on: ${{ matrix.os }}
    defaults:
      run:
        shell: bash -el {0}
    strategy:
      fail-fast: false
      matrix:
        version:
<<<<<<< HEAD
          - '1.10'
        python:
          - '3.10'
        os: [ubuntu-latest, macos-latest]
        arch:
          - x64
    steps:
      - name: Cancel ongoing test runs for previous commits
        uses: styfle/cancel-workflow-action@0.12.1
        with:
          access_token: ${{ github.token }}
      - uses: actions/checkout@v4
      - name: Set up Python 🐍 ${{ matrix.python }}
        uses: actions/setup-python@v2
        with:
          python-version: ${{ matrix.python }}
      - name: Install certifi and set SSL_CERT_FILE
        run: |
          pip install --upgrade certifi
          echo "SSL_CERT_FILE=$(python -c 'import certifi; print(certifi.where())')" >> $GITHUB_ENV
      - uses: julia-actions/setup-julia@latest
=======
          - '1.11'
        # python:
        #   - 3.9
        #   - 3.12
        os:
          # - ubuntu-latest 
          - macos-latest
        arch:
          - x64
    steps:
      - uses: actions/checkout@v4
      # - name: Set up Python 🐍 ${{ matrix.python }}
      #   uses: actions/setup-python@v5
      #   with:
      #     python-version: ${{ matrix.python }}  
      - name: Create environment with micromamba 🐍🖤
        uses: mamba-org/setup-micromamba@v1
        with: 
          micromamba-version: '2.0.2-2'
          environment-file: ./environment.yml
          environment-name: oggm_env                # it is recommendable to add both name and yml file. 
          init-shell: bash
          cache-environment: false
          cache-downloads: false
          # If necessary, we can include .condarc to configure environment
          # condarc-file: ./condarc.yml                
      - name: Test creation of environment with micromamba 🔧🐍🖤
        run: | 
            which python
            micromamba env export
      #   shell: bash -el {0}
      - name: Update certifi
        run: | 
            pip install --upgrade certifi
      #   shell: bash -el {0}
      - name: Set ENV Variables for PyCall.jl 🐍 📞
        run: | 
          echo "PYTHON=/Users/runner/micromamba/envs/oggm_env/bin/python" >> "$GITHUB_ENV"
        # shell: bash -el {0}
      - uses: julia-actions/setup-julia@v1
>>>>>>> ed484cf5
        with:
          version: ${{ matrix.version }}
          arch: ${{ matrix.arch }}
      - name: Check Julia SSL certifications 🔎🔐
<<<<<<< HEAD
        run: julia -e 'using NetworkOptions; println(NetworkOptions.bundled_ca_roots()); println(NetworkOptions.ca_roots())'
      - name: Install dependencies on Ubuntu
        if: matrix.os == 'ubuntu-latest'
        run: |
          sudo apt-get update
          sudo apt-get install -y libxml2 libxml2-dev libspatialite7 libspatialite-dev
          export LD_LIBRARY_PATH=/usr/lib/x86_64-linux-gnu:$LD_LIBRARY_PATH
      - name: Install dependencies on macOS
        if: matrix.os == 'macos-latest'
        run: |
          brew install libxml2 libspatialite
          export PKG_CONFIG_PATH="/usr/local/opt/libxml2/lib/pkgconfig"
      - name: Debug library information on Ubuntu
        if: matrix.os == 'ubuntu-latest'
        run: |
          echo "LD_LIBRARY_PATH=${LD_LIBRARY_PATH}"
          ldconfig -p | grep libxml
          ldconfig -p | grep libspatialite
          ldd $(find /usr/lib -name "libspatialite.so*" | head -n 1) || true
          ldd $(find /home/runner/work/Sleipnir.jl/Sleipnir.jl/.CondaPkg/env/lib -name "libspatialite.so*" | head -n 1) || true
          pkg-config --modversion libxml-2.0
          pkg-config --modversion spatialite
      - name: Set up Conda environment with CondaPkg.jl
        run: julia --project=. -e 'using CondaPkg; CondaPkg.instantiate()'
      - uses: julia-actions/cache@v2
        with:
          cache-registries: "true"
          cache-compiled: "true"
      - uses: actions/cache@v4
        env:
          cache-name: cache-artifacts
        with:
          path: ~/.julia/artifacts
          key: ${{ runner.os }}-test-${{ env.cache-name }}-${{ hashFiles('**/Project.toml') }}
          restore-keys: |
            ${{ runner.os }}-test-${{ env.cache-name }}-
            ${{ runner.os }}-test-
            ${{ runner.os }}-
      - uses: julia-actions/julia-buildpkg@v1
        env:
          JULIA_SSL_CA_ROOTS_PATH: ""
      - uses: julia-actions/julia-runtest@latest
        env:
          JULIA_SSL_CA_ROOTS_PATH: ""
=======
        run: |
          julia -e 'using NetworkOptions; println(NetworkOptions.bundled_ca_roots()); println(NetworkOptions.ca_roots_path()); println(NetworkOptions.ssh_key_path()); println(NetworkOptions.ssh_key_name()); println(NetworkOptions.ssh_pub_key_path())'
          # echo "SSL_CERT_PATH=$(julia -e 'using NetworkOptions; println(NetworkOptions.bundled_ca_roots())')" >> "$GITHUB_ENV"
        # shell: bash -el {0}
      # - name: Install dependencies on Ubuntu
      #   if: matrix.os == 'ubuntu-latest'
      #   run: |
      #     sudo apt-get update
      #     sudo apt-get install -y libxml2 libxml2-dev libspatialite7 libspatialite-dev
      #     echo "LD_LIBRARY_PATH=/usr/lib/x86_64-linux-gnu:$LD_LIBRARY_PATH" >> "$GITHUB_ENV"
      # - name: Install dependencies on macOS
      #   if: matrix.os == 'macos-latest'
      #   run: |
      #     brew install libxml2 libspatialite
      #     echo "PKG_CONFIG_PATH=/opt/homebrew/opt/libxml2/lib/pkgconfig" >> "$GITHUB_ENV"
      # - name: Check that new paths had been exported
      #   if: matrix.os == 'macos-latest'
      #   run: |
      #     echo $PYTHON
      #     echo $PKG_CONFIG_PATH
      #     echo $SSL_CERT_FILE
      - uses: julia-actions/cache@v1
        with:
          cache-registries: "true"
          cache-compiled: "true"
      # - name: Build Julia packages in Ubuntu
      #   uses: julia-actions/julia-buildpkg@v1
      #   if: matrix.os == 'ubuntu-latest'
      #   env:
      #     PYTHON : /Users/runner/micromamba/envs/oggm_env/bin/python
      #     # The SSL certificate path can be readed from the action "Check Julia SSL certifications"
      #     # JULIA_SSL_CA_ROOTS_PATH: /etc/ssl/certs/ca-certificates.crt
      #     SSL_CERT_FILE: /etc/ssl/certs/ca-certificates.crt
      - name: Build Julia packages in MacOS
        uses: julia-actions/julia-buildpkg@v1
        if: matrix.os == 'macos-latest'
        # env:
        #   PYTHON : /Users/runner/micromamba/envs/oggm_env/bin/python
        #   JULIA_SSL_CA_ROOTS_PATH: /Users/runner/hostedtoolcache/julia/1.11.1/x64/share/julia/cert.pem
        #   SSL_CERT_FILE: /Users/runner/hostedtoolcache/julia/1.11.1/x64/share/julia/cert.pem
      # - name: Run tests in Ubuntu
      #   uses: julia-actions/julia-runtest@v1
      #   if: matrix.os == 'ubuntu-latest'
      #   env:
      #     PYTHON : /Users/runner/micromamba/envs/oggm_env/bin/python
      #     # JULIA_SSL_CA_ROOTS_PATH: /etc/ssl/certs/ca-certificates.crt
      #     SSL_CERT_FILE: /etc/ssl/certs/ca-certificates.crt
      - name: Run tests in MacOS
        uses: julia-actions/julia-runtest@v1
        if: matrix.os == 'macos-latest'
        # env:
        #   PYTHON : /Users/runner/micromamba/envs/oggm_env/bin/python
        #   JULIA_SSL_CA_ROOTS_PATH: /Users/runner/hostedtoolcache/julia/1.11.1/x64/share/julia/cert.pem 
        #   SSL_CERT_FILE: /Users/runner/hostedtoolcache/julia/1.11.1/x64/share/julia/cert.pem 
>>>>>>> ed484cf5
      - uses: julia-actions/julia-processcoverage@v1
      - uses: codecov/codecov-action@v4
        with:
          token: ${{secrets.CODECOV_TOKEN}}
          files: lcov.info<|MERGE_RESOLUTION|>--- conflicted
+++ resolved
@@ -20,29 +20,6 @@
       fail-fast: false
       matrix:
         version:
-<<<<<<< HEAD
-          - '1.10'
-        python:
-          - '3.10'
-        os: [ubuntu-latest, macos-latest]
-        arch:
-          - x64
-    steps:
-      - name: Cancel ongoing test runs for previous commits
-        uses: styfle/cancel-workflow-action@0.12.1
-        with:
-          access_token: ${{ github.token }}
-      - uses: actions/checkout@v4
-      - name: Set up Python 🐍 ${{ matrix.python }}
-        uses: actions/setup-python@v2
-        with:
-          python-version: ${{ matrix.python }}
-      - name: Install certifi and set SSL_CERT_FILE
-        run: |
-          pip install --upgrade certifi
-          echo "SSL_CERT_FILE=$(python -c 'import certifi; print(certifi.where())')" >> $GITHUB_ENV
-      - uses: julia-actions/setup-julia@latest
-=======
           - '1.11'
         # python:
         #   - 3.9
@@ -83,57 +60,10 @@
           echo "PYTHON=/Users/runner/micromamba/envs/oggm_env/bin/python" >> "$GITHUB_ENV"
         # shell: bash -el {0}
       - uses: julia-actions/setup-julia@v1
->>>>>>> ed484cf5
         with:
           version: ${{ matrix.version }}
           arch: ${{ matrix.arch }}
       - name: Check Julia SSL certifications 🔎🔐
-<<<<<<< HEAD
-        run: julia -e 'using NetworkOptions; println(NetworkOptions.bundled_ca_roots()); println(NetworkOptions.ca_roots())'
-      - name: Install dependencies on Ubuntu
-        if: matrix.os == 'ubuntu-latest'
-        run: |
-          sudo apt-get update
-          sudo apt-get install -y libxml2 libxml2-dev libspatialite7 libspatialite-dev
-          export LD_LIBRARY_PATH=/usr/lib/x86_64-linux-gnu:$LD_LIBRARY_PATH
-      - name: Install dependencies on macOS
-        if: matrix.os == 'macos-latest'
-        run: |
-          brew install libxml2 libspatialite
-          export PKG_CONFIG_PATH="/usr/local/opt/libxml2/lib/pkgconfig"
-      - name: Debug library information on Ubuntu
-        if: matrix.os == 'ubuntu-latest'
-        run: |
-          echo "LD_LIBRARY_PATH=${LD_LIBRARY_PATH}"
-          ldconfig -p | grep libxml
-          ldconfig -p | grep libspatialite
-          ldd $(find /usr/lib -name "libspatialite.so*" | head -n 1) || true
-          ldd $(find /home/runner/work/Sleipnir.jl/Sleipnir.jl/.CondaPkg/env/lib -name "libspatialite.so*" | head -n 1) || true
-          pkg-config --modversion libxml-2.0
-          pkg-config --modversion spatialite
-      - name: Set up Conda environment with CondaPkg.jl
-        run: julia --project=. -e 'using CondaPkg; CondaPkg.instantiate()'
-      - uses: julia-actions/cache@v2
-        with:
-          cache-registries: "true"
-          cache-compiled: "true"
-      - uses: actions/cache@v4
-        env:
-          cache-name: cache-artifacts
-        with:
-          path: ~/.julia/artifacts
-          key: ${{ runner.os }}-test-${{ env.cache-name }}-${{ hashFiles('**/Project.toml') }}
-          restore-keys: |
-            ${{ runner.os }}-test-${{ env.cache-name }}-
-            ${{ runner.os }}-test-
-            ${{ runner.os }}-
-      - uses: julia-actions/julia-buildpkg@v1
-        env:
-          JULIA_SSL_CA_ROOTS_PATH: ""
-      - uses: julia-actions/julia-runtest@latest
-        env:
-          JULIA_SSL_CA_ROOTS_PATH: ""
-=======
         run: |
           julia -e 'using NetworkOptions; println(NetworkOptions.bundled_ca_roots()); println(NetworkOptions.ca_roots_path()); println(NetworkOptions.ssh_key_path()); println(NetworkOptions.ssh_key_name()); println(NetworkOptions.ssh_pub_key_path())'
           # echo "SSL_CERT_PATH=$(julia -e 'using NetworkOptions; println(NetworkOptions.bundled_ca_roots())')" >> "$GITHUB_ENV"
@@ -188,7 +118,6 @@
         #   PYTHON : /Users/runner/micromamba/envs/oggm_env/bin/python
         #   JULIA_SSL_CA_ROOTS_PATH: /Users/runner/hostedtoolcache/julia/1.11.1/x64/share/julia/cert.pem 
         #   SSL_CERT_FILE: /Users/runner/hostedtoolcache/julia/1.11.1/x64/share/julia/cert.pem 
->>>>>>> ed484cf5
       - uses: julia-actions/julia-processcoverage@v1
       - uses: codecov/codecov-action@v4
         with:
