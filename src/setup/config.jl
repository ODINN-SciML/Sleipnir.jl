--- conflicted
+++ resolved
@@ -1,9 +1,4 @@
-<<<<<<< HEAD
-export netCDF, cfg, utils, workflow, tasks, global_tasks, graphics, bedtopo, millan22, MBsandbox, salem, pd, xr, rioxarray
-
-=======
 export netCDF4, cfg, utils, workflow, tasks, global_tasks, graphics, bedtopo, millan22, MBsandbox, salem, pd, xr, rioxarray
->>>>>>> ed484cf5
 using Libdl: dlopen
 
 function __init__()
@@ -15,7 +10,6 @@
     end
 
     # Avoid issue with dylib files
-<<<<<<< HEAD
     try
         if Sys.isapple()
             dlopen(joinpath(root_dir, ".CondaPkg/env/lib/libxml2.dylib"))
@@ -71,42 +65,6 @@
         end
     end
 end
-=======
-    # try
-        load_lib("libxml")
-        load_lib("libspatialite")
-        load_lib("libcrypto")
-    # catch e
-        @error "Failed to load required libraries" exception=(e, catch_backtrace())
-        rethrow(e)
-    # end
-
-    # Load Python packages
-    # try
-    #     # Only load Python packages if not previously loaded by Sleipnir
-        if cfg == PyNULL() && workflow == PyNULL() && utils == PyNULL() && MBsandbox == PyNULL() 
-            println("Initializing Python libraries...")
-            copy!(netCDF4, pyimport("netCDF4"))
-            copy!(cfg, pyimport("oggm.cfg"))
-            copy!(utils, pyimport("oggm.utils"))
-            copy!(workflow, pyimport("oggm.workflow"))
-            copy!(tasks, pyimport("oggm.tasks"))
-            copy!(global_tasks, pyimport("oggm.global_tasks"))
-            copy!(graphics, pyimport("oggm.graphics"))
-            copy!(bedtopo, pyimport("oggm.shop.bedtopo"))
-            copy!(millan22, pyimport("oggm.shop.millan22"))
-            copy!(MBsandbox, pyimport("MBsandbox.mbmod_daily_oneflowline"))
-            copy!(salem, pyimport("salem"))
-            copy!(pd, pyimport("pandas"))
-            copy!(xr, pyimport("xarray"))
-            copy!(rioxarray, pyimport("rioxarray"))
-        end
-    # catch e
-    #     @warn "It looks like you have not installed and/or activated the virtual Python environment. \n 
-    #     Please follow the guidelines in: https://github.com/ODINN-SciML/ODINN.jl#readme"
-    #     @warn exception=(e, catch_backtrace())
-    # end
->>>>>>> ed484cf5
 
 function load_spatialite()
     lib_dir = joinpath(root_dir, ".CondaPkg/env/lib")
