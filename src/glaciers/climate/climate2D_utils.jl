
###############################################
############  FUNCTIONS   #####################
###############################################

export initialize_glacier_climate!, downscale_2D_climate!, downscale_2D_climate,
    get_cumulative_climate!, get_cumulative_climate, apply_t_cumul_grad!,
    apply_t_grad!, trim_period, partial_year, get_longterm_temps

<<<<<<< HEAD
# using Dates # to provide correct Julian time slices
=======
# Required in order to provide correct Julian time slices
using Dates
>>>>>>> 983e60af

"""
    initialize_glacier_climate!(glacier::AbstractGlacier, params::Parameters)

Initialize the climate data for a given glacier.

# Arguments
- `glacier::AbstractGlacier`: The glacier object to initialize the climate data for.
- `params::Parameters`: The parameters containing simulation settings and paths.

# Description
This function initializes the climate data for a glacier by:
1. Creating a dummy period based on the simulation time span and step.
2. Loading the raw climate data from a NetCDF file.
3. Calculating the cumulative climate data for the dummy period.
4. Downscaling the cumulative climate data to a 2D grid.
5. Retrieving long-term temperature data for the glacier.
6. Storing the climate data in the glacier object, including raw climate data, cumulative climate data, downscaled 2D climate data, long-term temperatures, average temperatures, and average gradients.
"""
function initialize_glacier_climate!(glacier::AbstractGlacier, params::Parameters)

    dummy_period = partial_year(Day, params.simulation.tspan[1]):Day(1):partial_year(Day, params.simulation.tspan[1] + params.simulation.step)
    raw_climate = RasterStack(joinpath(prepro_dir, params.simulation.rgi_paths[glacier.rgi_id], "raw_climate_$(params.simulation.tspan).nc"))
    if Sleipnir.doublePrec
        raw_climate = convertRasterStackToFloat64(raw_climate)
    end
    climate_step = get_cumulative_climate(raw_climate[At(dummy_period)])
    climate_2D_step = downscale_2D_climate(climate_step, glacier)
    longterm_temps = get_longterm_temps(glacier.rgi_id, params, raw_climate)
    glacier.climate = Climate2D(raw_climate = raw_climate,
                            climate_raw_step = raw_climate[At(dummy_period)],
                            #climate_cum_step = raw_climate.sel(time=dummy_period).sum(),
                            climate_step = climate_step,
                            climate_2D_step = climate_2D_step,
                            longterm_temps = longterm_temps,
                            avg_temps = mean(raw_climate[At(dummy_period)].temp),
                            avg_gradients = mean(raw_climate[At(dummy_period)].gradient))

end

"""
    generate_raw_climate_files(rgi_id::String, simparams::SimulationParameters)

Generate raw climate files for a given RGI (Randolph Glacier Inventory) ID and simulation parameters.

# Arguments
- `rgi_id::String`: The RGI ID for which to generate raw climate files.
- `simparams::SimulationParameters`: The simulation parameters containing the time span and RGI paths.

# Description
This function generates raw climate files for a specified RGI ID if they do not already exist. It retrieves raw climate data, ensures the desired period is covered, crops the data to the desired time period, and saves the raw climate data to disk.

# Details
1. Constructs the path to the RGI directory using the provided `rgi_id` and `simparams`.
2. Checks if the raw climate file for the specified time span already exists.
3. If the file does not exist:
    - Retrieves the raw climate data.
    - Ensures the desired period is covered by the climate data.
    - Crops the climate data to the desired time period.
    - Saves the cropped climate data to disk.
    - Triggers garbage collection to free up memory.
"""
function generate_raw_climate_files(rgi_id::String, simparams::SimulationParameters)
    rgi_path = "" # Initialize RGI path to be accessible outside the try block
    try
        rgi_path = joinpath(prepro_dir, simparams.rgi_paths[rgi_id])
    catch
        @error "RGI path not found for: $rgi_id"
    end

    if !isfile(joinpath(rgi_path, "raw_climate_$(simparams.tspan).nc"))
        println("Getting raw climate data for: ", rgi_id)
        # Get raw climate data for gdir
        tspan_date = partial_year(Day, simparams.tspan[1]):Day(1):partial_year(Day, simparams.tspan[2])
        climate =  get_raw_climate_data(rgi_path)
        # Make sure the desired period is covered by the climate data
        period = trim_period(tspan_date, climate)
        if any((dims(climate, Ti)[begin] <= period[begin]) & any(dims(climate, Ti)[end] >= period[end]))
            climate = climate[At(period)] # Crop desired time period
        else
            @warn "No overlapping period available between climate tspan!"
        end
        # Save raw gdir climate on disk
        write(joinpath(rgi_path, "raw_climate_$(simparams.tspan).nc"), climate)
        GC.gc()
    end
end


"""
    get_cumulative_climate!(climate, period; gradient_bounds=[-0.009, -0.003], default_grad=-0.0065)

Calculate and update the cumulative climate data for a given period.

# Keyword arguments
- `climate::Climate`: The climate object containing raw climate data.
- `period::Period`: The period for which to calculate the cumulative climate data.
- `gradient_bounds::Vector{Float64}`: Optional. The bounds within which to clamp the gradient values. Default is `[-0.009, -0.003]`.
- `default_grad::Float64`: Optional. The default gradient value to use. Default is `-0.0065`.

# Updates
- `climate.climate_raw_step`: The raw climate data for the given period.
- `climate.avg_temps`: The average temperature for the given period.
- `climate.avg_gradients`: The average gradient for the given period.
- `climate.climate_step["prcp"]`: The cumulative precipitation for the given period.
- `climate.climate_step["temp"]`: The cumulative temperature for the given period.
- `climate.climate_step["gradient"]`: The cumulative gradient for the given period.
- `climate.climate_step["avg_temp"]`: The average temperature for the given period.
- `climate.climate_step["avg_gradient"]`: The average gradient for the given period.
- `climate.climate_step["ref_hgt"]`: The reference height from the metadata of the raw climate data.
"""
function get_cumulative_climate!(climate, period, gradient_bounds=[-0.009, -0.003], default_grad=-0.0065)
    climate.climate_raw_step = climate.raw_climate[At(period)]
    climate.avg_temps = mean(climate.climate_raw_step.temp)

    climate.avg_gradients = mean(climate.climate_raw_step.gradient)
    climate.climate_raw_step.temp.data .= max.(climate.climate_raw_step.temp, 0.0) # get PDDs
    climate.climate_raw_step.gradient.data .= clamp.(climate.climate_raw_step.gradient.data, gradient_bounds[1], gradient_bounds[2]) # Clip gradients within plausible values
    climate.climate_step["prcp"] = sum(climate.climate_raw_step.prcp)
    climate.climate_step["temp"] = sum(climate.climate_raw_step.temp)
    climate.climate_step["gradient"] = sum(climate.climate_raw_step.gradient)
    climate.climate_step["avg_temp"] = climate.avg_temps
    climate.climate_step["avg_gradient"] = climate.avg_gradients
    climate.climate_step["ref_hgt"] = metadata(climate.climate_raw_step)["ref_hgt"]
end

"""
    get_cumulative_climate(climate; gradient_bounds=[-0.009, -0.003], default_grad=-0.0065)

Calculate cumulative climate statistics from the given climate data.

# Keyword arguments
- `climate::Climate`: A climate object containing temperature, precipitation, and gradient data.
- `gradient_bounds::Vector{Float64}`: A two-element vector specifying the lower and upper bounds for the gradient values. Defaults to `[-0.009, -0.003]`.
- `default_grad::Float64`: The default gradient value to use. Defaults to `-0.0065`.

# Returns
- `climate_sum::Dict{String, Any}`: A dictionary containing the following keys:
  - `"temp"`: The sum of positive degree days (PDDs) from the temperature data.
  - `"prcp"`: The sum of precipitation data.
  - `"gradient"`: The sum of gradient data, clipped within the specified bounds.
  - `"avg_temp"`: The average temperature.
  - `"avg_gradient"`: The average gradient.
  - `"ref_hgt"`: The reference height from the climate metadata.

# Notes
- The temperature data is modified to only include positive degree-day values (PDDs).
- The gradient data is clipped within the specified bounds to ensure plausible values.
"""
function get_cumulative_climate(climate, gradient_bounds=[-0.009, -0.003], default_grad=-0.0065)
    avg_temp = mean(climate.temp)
    avg_gradient = mean(climate.gradient)
    copy_climate = deepcopy(climate)
    copy_climate.temp.data .= max.(copy_climate.temp.data, 0.0) # get PDDs
    copy_climate.gradient.data .= clamp.(copy_climate.gradient.data, gradient_bounds[1], gradient_bounds[2]) # Clip gradients within plausible values
    climate_sum = Dict("temp" => sum(copy_climate.temp),
                       "prcp" => sum(climate.prcp),
                       "gradient" => sum(copy_climate.gradient),
                       "avg_temp" => avg_temp,
                       "avg_gradient" => avg_gradient,
                       "ref_hgt" => metadata(climate)["ref_hgt"])
    return climate_sum
end


"""
    get_raw_climate_data(rgi_path::String) -> RasterStack

Load raw climate data from a specified path.

# Arguments
- `rgi_path::String`: The file path to the directory containing the climate data file.

# Returns
- `RasterStack`: A `RasterStack` object containing the climate data from the specified file.
"""
function get_raw_climate_data(rgi_path::String)
    climate = RasterStack(joinpath(rgi_path, "climate_historical_daily_W5E5.nc"))
    if Sleipnir.doublePrec
        climate = convertRasterStackToFloat64(climate)
    end
    return climate
end

# TODO: make snow/rain thresholds customizable
"""
    apply_t_cumul_grad!(climate_2D_step::Climate2Dstep, S::Matrix{F}) where {F <: AbstractFloat}

Apply temperature and precipitation gradients based on the positive degree day (PDD) and on the elevation matrix `S` to the climate data in `climate_2D_step`.

# Arguments
- `climate_2D_step::Climate2Dstep`: The climate data structure containing temperature, PDD, gradients, and reference height.
- `S::Matrix{F}`: A matrix of elevations.

# Description
This function updates the temperature and PDD fields in `climate_2D_step` by applying the respective gradients based on the difference between the elevation matrix `S` and the reference height. Negative PDD values are cropped to zero. Additionally, the function adjusts the rain and snow fractions based on the updated temperature values.
"""
function apply_t_cumul_grad!(climate_2D_step::Climate2Dstep, S::Matrix{F}) where {F <: AbstractFloat}
    # We apply the gradients to the temperature
    climate_2D_step.temp .= climate_2D_step.temp .+ climate_2D_step.avg_gradient .* (S .- climate_2D_step.ref_hgt)
    climate_2D_step.PDD .= climate_2D_step.PDD .+ climate_2D_step.gradient .* (S .- climate_2D_step.ref_hgt)
    climate_2D_step.PDD .= ifelse.(climate_2D_step.PDD .< 0.0, 0.0, climate_2D_step.PDD) # Crop negative PDD values

    # We adjust the rain/snow fractions with the updated temperature
    climate_2D_step.snow .= ifelse.(climate_2D_step.temp .> 0.0, 0.0, climate_2D_step.snow)
    climate_2D_step.rain .= ifelse.(climate_2D_step.temp .< 0.0, 0.0, climate_2D_step.rain)
end

"""
    apply_t_grad!(climate::RasterStack, dem::Raster)

Apply temperature gradients to the climate data based on the digital elevation model (DEM).

# Arguments
- `climate::RasterStack`: A `RasterStack` object containing climate data, including temperature and gradient information.
- `dem::Raster`: A `Raster` object representing the digital elevation model (DEM) data.

# Description
This function adjusts the temperature data in the `climate` object by applying the temperature gradients. The adjustment is based on the difference between the mean elevation from the DEM data and a reference height specified in the metadata of the `climate` object.
"""
function apply_t_grad!(climate::RasterStack, dem::Raster)
    # We apply the gradients to the temperature
    climate.temp.data .= climate.temp.data .+ climate.gradient.data .* (mean(dem.data[:]) .- metadata(climate)["ref_hgt"])
end

"""
    downscale_2D_climate!(glacier::Glacier2D)

Update the 2D climate structure for a given glacier by downscaling climate data.

# Arguments
- `glacier::Glacier2D`: The glacier object containing the climate data to be downscaled.

# Description
This function updates the 2D climate structure of the given glacier by:
1. Updating the temperature, PDD (Positive Degree Days), snow, and rain fields in the 2D climate step with the corresponding values from the climate step.
2. Updating the gradients and average gradients in the 2D climate step.
3. Applying temperature gradients and computing the snow/rain fraction for the selected period by reprojecting the current `S` with the `RasterStack` structure.

# Notes
- The function modifies the `glacier` object in place.
"""
function downscale_2D_climate!(glacier::Glacier2D)
    # Update 2D climate structure
    climate = glacier.climate
    climate.climate_2D_step.temp .= climate.climate_step["avg_temp"]
    climate.climate_2D_step.PDD .= climate.climate_step["temp"]
    climate.climate_2D_step.snow .= climate.climate_step["prcp"]
    climate.climate_2D_step.rain .= climate.climate_step["prcp"]
    # Update gradients
    climate.climate_2D_step.gradient = climate.climate_step["gradient"]
    climate.climate_2D_step.avg_gradient = climate.climate_step["avg_gradient"]

    # Apply temperature gradients and compute snow/rain fraction for the selected period
    apply_t_cumul_grad!(climate.climate_2D_step, reshape(glacier.S, size(glacier.S))) # Reproject current S with the RasterStack structure
end

"""
    downscale_2D_climate(climate_step::Dict, glacier::Glacier2D) -> Climate2Dstep

Downscales climate data to a 2D grid based on the provided glacier information.

# Arguments
- `climate_step::Dict`: A dictionary containing climate data for a specific time step. Expected keys are:
  - `"avg_temp"`: Average temperature.
  - `"temp"`: Temperature.
  - `"prcp"`: Precipitation.
  - `"gradient"`: Temperature gradient.
  - `"avg_gradient"`: Average temperature gradient.
  - `"ref_hgt"`: Reference height.
- `glacier::Glacier2D`: A `Glacier2D` object containing glacier data. Expected fields are:
  - `S`: Surface elevation data.
  - `Coords`: A dictionary with keys `"lon"` and `"lat"` for longitude and latitude coordinates.

# Returns
- `Climate2Dstep`: A `Climate2Dstep` object containing the downscaled climate data with fields:
  - `temp`: 2D array of temperature.
  - `PDD`: 2D array of positive degree days.
  - `snow`: 2D array of snow precipitation.
  - `rain`: 2D array of rain precipitation.
  - `gradient`: Temperature gradient.
  - `avg_gradient`: Average temperature gradient.
  - `x`: Longitude coordinates.
  - `y`: Latitude coordinates.
  - `ref_hgt`: Reference height.

# Description
This function creates dummy 2D arrays based on the glacier surface elevation data and applies the climate step data to these arrays. It then constructs a `Climate2Dstep` object with the downscaled climate data and applies temperature gradients to compute the snow/rain fraction for the selected period.
"""
function downscale_2D_climate(climate_step::Dict, glacier::Glacier2D)
    # Create dummy 2D arrays to have a base to apply gradients afterwards
    FT = typeof(glacier.S[1])
    dummy_grid = zeros(size(glacier.S))
    temp_2D = climate_step["avg_temp"] .+ dummy_grid
    PDD_2D = climate_step["temp"] .+ dummy_grid
    snow_2D = climate_step["prcp"] .+ dummy_grid
    rain_2D = climate_step["prcp"] .+ dummy_grid
    climate_2D_step = Climate2Dstep(temp=temp_2D,
                       PDD=PDD_2D,
                       snow=snow_2D,
                       rain=rain_2D,
                       gradient=Float64(climate_step["gradient"]),
                       avg_gradient=Float64(climate_step["avg_gradient"]),
                       x=glacier.Coords["lon"],
                       y=glacier.Coords["lat"],
                       ref_hgt=Float64(climate_step["ref_hgt"]))

    # Apply temperature gradients and compute snow/rain fraction for the selected period
    apply_t_cumul_grad!(climate_2D_step, reshape(glacier.S, size(glacier.S))) # Reproject current S with xarray structure

    return climate_2D_step

end

"""
    downscale_2D_climate(glacier::Glacier2D)

Downscales the climate data for a given 2D glacier.

# Arguments
- `glacier::Glacier2D`: The glacier object containing the climate data to be downscaled.

# Returns
- `climate_2D_step`: The downscaled 2D climate data for the glacier.
"""
function downscale_2D_climate(glacier::Glacier2D)
    climate_2D_step = downscale_2D_climate(glacier.climate.climate_step, glacier)
    return climate_2D_step
end

"""
    trim_period(period, climate)

Adjusts the given `period` to fit within the bounds of the `climate` data, ensuring it aligns with hydrological years.

# Arguments
- `period::UnitRange{Date}`: The initial date range to be trimmed.
- `climate::AbstractArray`: The climate data array, which should have a time dimension `Ti`.

# Returns
- `UnitRange{Date}`: The adjusted date range that fits within the climate data's time bounds.

# Details
- If the start of the climate data is later than the start of the period, the period is adjusted to start from October 1st of the year of the climate data's start.
- If the end of the climate data is earlier than the end of the period, the period is adjusted to end on September 30th of the year of the climate data's end.
"""
function trim_period(period, climate)
    head = dims(climate, Ti)[begin]
    if head > period[begin]
        period = Date(year(head), 10, 1):Day(1):period[end] # make it a hydrological year
    end
    tail = dims(climate, Ti)[end]
    if tail > period[end]
        period = period[1]:Day(1):Date(year(tail), 9, 30) # make it a hydrological year
    end

    return period
end

"""
    partial_year(period::Type{<:Period}, float)

Calculate a partial year date based on a floating-point year value.

# Arguments
- `period::Type{<:Period}`: The type of period to use (e.g., `Month`, `Day`).
- `float::Float64`: The floating-point year value.

# Returns
- `Date`: The calculated date corresponding to the partial year.
"""
function partial_year(period::Type{<:Period}, float)
    _year, Δ = divrem(float, 1)
    year_start = Date(convert(Int,_year))
    year = period((year_start + Year(1)) - year_start)
    partial = period(round(Dates.value(year) * Δ))
    year_start + partial
end

"""
    partial_year(float::Float64) -> Float64

Calculate the partial year value based on the given floating-point number.

# Arguments
- `float::Float64`: A floating-point number representing the fraction of the year.

# Returns
- `Float64`: The calculated partial year value.
"""
partial_year(float) = partial_year(Day, float)

"""
    get_longterm_temps(rgi_id::String, params::Parameters)

Calculate the long-term average temperatures for a given glacier.

# Arguments
- `rgi_id::String`: The RGI (Randolph Glacier Inventory) identifier for the glacier.
- `params::Parameters`: A `Parameters` object containing simulation parameters, including paths to necessary data files.

# Returns
- `longterm_temps`: A vector of long-term average temperatures for the glacier.

# Description
This function reads the gridded data and raw climate data for the specified glacier, applies a temperature gradient correction based on the glacier's topography, and then calculates the long-term average temperatures by grouping the temperature data by year.
"""
function get_longterm_temps(rgi_id::String, params::Parameters)
    rgi_path = joinpath(prepro_dir, params.simulation.rgi_paths[rgi_id])
    glacier_gd = RasterStack(joinpath(rgi_path, "gridded_data.nc"))
    climate = RasterStack(joinpath(rgi_path, "raw_climate_$(params.simulation.tspan).nc"))
    if Sleipnir.doublePrec
        glacier_gd = convertRasterStackToFloat64(glacier_gd)
        climate = convertRasterStackToFloat64(climate)
    end
    apply_t_grad!(climate, glacier_gd.topo)
    longterm_temps = mean.(groupby(climate.temp, Ti=>year)).data
    return longterm_temps
end

"""
    get_longterm_temps(rgi_id::String, params::Parameters, climate::RasterStack) -> Array{Float64}

Calculate the long-term average temperatures for a given glacier.

# Arguments
- `rgi_id::String`: The RGI (Randolph Glacier Inventory) identifier for the glacier.
- `params::Parameters`: A struct containing simulation parameters, including paths to RGI data.
- `climate::RasterStack`: A `RasterStack` object containing climate data.

# Returns
- `Array{Float64}`: An array of long-term average temperatures.

# Description
This function retrieves the gridded data for the specified glacier using its RGI identifier. It then applies a temperature gradient to the climate data based on the glacier's topography. Finally, it calculates the long-term average temperatures by grouping the temperature data by year and computing the mean for each group.
"""
function get_longterm_temps(rgi_id::String, params::Parameters, climate::RasterStack)
    glacier_gd = RasterStack(joinpath(prepro_dir, params.simulation.rgi_paths[rgi_id], "gridded_data.nc"))
    apply_t_grad!(climate, glacier_gd.topo)
    longterm_temps = mean.(groupby(climate.temp, Ti=>year)).data
    return longterm_temps
end

<|MERGE_RESOLUTION|>--- conflicted
+++ resolved
@@ -7,12 +7,8 @@
     get_cumulative_climate!, get_cumulative_climate, apply_t_cumul_grad!,
     apply_t_grad!, trim_period, partial_year, get_longterm_temps
 
-<<<<<<< HEAD
-# using Dates # to provide correct Julian time slices
-=======
 # Required in order to provide correct Julian time slices
 using Dates
->>>>>>> 983e60af
 
 """
     initialize_glacier_climate!(glacier::AbstractGlacier, params::Parameters)
