
export Glacier2D, Climate2D

"""
    AbstractGlacier

An abstract type representing a glacier. This serves as a base type for different glacier implementations in the `Sleipnir` package.
"""
abstract type AbstractGlacier end

include("../climate/Climate2D.jl")

"""
A mutable struct representing a 2D glacier. Notice that all fields can be empty by
<<<<<<< HEAD
providing `nothing` as the default value. 

/!\\ WARNING /!\\ `Glacier` objects should not be constructed 
=======
providing `nothing` as the default value. `Glacier` objects should not be constructed 
>>>>>>> 0669c939
manually, but rather through the `initialize_glaciers` function.

`Glacier2D{F <: AbstractFloat, I <: Integer}`

# Fields
- `rgi_id::Union{String, Nothing}`: The RGI (Randolph Glacier Inventory) identifier for the glacier.
- `climate::Union{Climate2D, Nothing}`: The climate data associated with the glacier.
- `H₀::Union{Matrix{F}, Nothing}`: Initial ice thickness matrix.
- `H_glathida::Union{Matrix{F}, Nothing}`: Ice thickness matrix from the GLATHIDA dataset.
- `S::Union{Matrix{F}, Nothing}`: Surface elevation matrix.
- `B::Union{Matrix{F}, Nothing}`: Bedrock elevation matrix.
- `V::Union{Matrix{F}, Nothing}`: Ice velocity magnitude matrix.
- `Vx::Union{Matrix{F}, Nothing}`: Ice velocity in the x-direction matrix.
- `Vy::Union{Matrix{F}, Nothing}`: Ice velocity in the y-direction matrix.
- `A::Union{F, Nothing}`: Flow law parameter.
- `C::Union{F, Nothing}`: Sliding law parameter.
- `n::Union{F, Nothing}`: Flow law exponent.
- `slope::Union{Matrix{F}, Nothing}`: Surface slope matrix.
- `dist_border::Union{Matrix{F}, Nothing}`: Distance to the glacier border matrix.
- `Coords::Union{Dict{String, Vector{Float64}}, Nothing}`: Coordinates dictionary with keys as coordinate names and values as vectors of coordinates.
- `Δx::Union{F, Nothing}`: Grid spacing in the x-direction.
- `Δy::Union{F, Nothing}`: Grid spacing in the y-direction.
- `nx::Union{I, Nothing}`: Number of grid points in the x-direction.
- `ny::Union{I, Nothing}`: Number of grid points in the y-direction.
- `cenlon::Union{F, Nothing}`: Longitude of the glacier center.
- `cenlat::Union{F, Nothing}`: Latitude of the glacier center.
"""
mutable struct Glacier2D{F <: AbstractFloat, I <: Integer} <: AbstractGlacier
    rgi_id::Union{String, Nothing}
    climate::Union{Climate2D, Nothing}
    H₀::Union{Matrix{F}, Nothing}
    H_glathida::Union{Matrix{F}, Nothing}
    S::Union{Matrix{F}, Nothing}
    B::Union{Matrix{F}, Nothing}
    V::Union{Matrix{F}, Nothing}
    Vx::Union{Matrix{F}, Nothing}
    Vy::Union{Matrix{F}, Nothing}
    A::Union{F, Nothing}
    C::Union{F, Nothing}
    n::Union{F, Nothing}
    slope::Union{Matrix{F}, Nothing}
    dist_border::Union{Matrix{F}, Nothing}
    Coords::Union{Dict{String, Vector{Float64}}, Nothing}
    Δx::Union{F, Nothing}
    Δy::Union{F, Nothing}
    nx::Union{I, Nothing}
    ny::Union{I, Nothing}
    cenlon::Union{F, Nothing}
    cenlat::Union{F, Nothing}
    # data::Union{Vector{DAT}, Nothing} # We ideally want this, but not clear how to specify concrete DAT type.
    data::Union{Vector, Nothing}
end

"""
Constructs a `Glacier2D` object with the given parameters, including default ones.

    Glacier2D(; rgi_id::Union{String, Nothing} = nothing,
              climate::Union{Climate2D, Nothing} = nothing,
              H₀::Union{Matrix{F}, Nothing} = nothing,
              H_glathida::Union{Matrix{F}, Nothing} = nothing,
              S::Union{Matrix{F}, Nothing} = nothing,
              B::Union{Matrix{F}, Nothing} = nothing,
              V::Union{Matrix{F}, Nothing} = nothing,
              Vx::Union{Matrix{F}, Nothing} = nothing,
              Vy::Union{Matrix{F}, Nothing} = nothing,
              A::Union{F, Nothing} = nothing,
              C::Union{F, Nothing} = nothing,
              n::Union{F, Nothing} = nothing,
              slope::Union{Matrix{F}, Nothing} = nothing,
              dist_border::Union{Matrix{F}, Nothing} = nothing,
              Coords::Union{Dict{String, Vector{Float64}}, Nothing} = nothing,
              Δx::Union{F, Nothing} = nothing,
              Δy::Union{F, Nothing} = nothing,
              nx::Union{I, Nothing} = nothing,
              ny::Union{I, Nothing} = nothing,
              cenlon::Union{F, Nothing} = nothing,
              cenlat::Union{F, Nothing} = nothing) where {F <: AbstractFloat, I <: Integer}
<<<<<<< HEAD

# Arguments
- `rgi_id::Union{String, Nothing}`: The RGI identifier for the glacier.
- `climate::Union{Climate2D, Nothing}`: The climate data associated with the glacier.
- `H₀::Union{Matrix{F}, Nothing}`: Initial ice thickness matrix.
- `H_glathida::Union{Matrix{F}, Nothing}`: Ice thickness matrix from GLATHIDA.
- `S::Union{Matrix{F}, Nothing}`: Surface elevation matrix.
- `B::Union{Matrix{F}, Nothing}`: Bed elevation matrix.
- `V::Union{Matrix{F}, Nothing}`: Ice velocity magnitude matrix.
- `Vx::Union{Matrix{F}, Nothing}`: Ice velocity in the x-direction matrix.
- `Vy::Union{Matrix{F}, Nothing}`: Ice velocity in the y-direction matrix.
- `A::Union{F, Nothing}`: Flow law parameter.
- `C::Union{F, Nothing}`: Sliding law parameter.
- `n::Union{F, Nothing}`: Flow law exponent.
- `slope::Union{Matrix{F}, Nothing}`: Slope matrix.
- `dist_border::Union{Matrix{F}, Nothing}`: Distance to border matrix.
- `Coords::Union{Dict{String, Vector{Float64}}, Nothing}`: Coordinates dictionary with keys "lon" and "lat".
- `Δx::Union{F, Nothing}`: Grid spacing in the x-direction.
- `Δy::Union{F, Nothing}`: Grid spacing in the y-direction.
- `nx::Union{I, Nothing}`: Number of grid points in the x-direction.
- `ny::Union{I, Nothing}`: Number of grid points in the y-direction.
- `cenlon::Union{F, Nothing}`: Central longitude of the glacier.
- `cenlat::Union{F, Nothing}`: Central latitude of the glacier.

=======

# Arguments
- `rgi_id::Union{String, Nothing}`: The RGI identifier for the glacier.
- `climate::Union{Climate2D, Nothing}`: The climate data associated with the glacier.
- `H₀::Union{Matrix{F}, Nothing}`: Initial ice thickness matrix.
- `H_glathida::Union{Matrix{F}, Nothing}`: Ice thickness matrix from GLATHIDA.
- `S::Union{Matrix{F}, Nothing}`: Surface elevation matrix.
- `B::Union{Matrix{F}, Nothing}`: Bed elevation matrix.
- `V::Union{Matrix{F}, Nothing}`: Ice velocity magnitude matrix.
- `Vx::Union{Matrix{F}, Nothing}`: Ice velocity in the x-direction matrix.
- `Vy::Union{Matrix{F}, Nothing}`: Ice velocity in the y-direction matrix.
- `A::Union{F, Nothing}`: Flow law parameter.
- `C::Union{F, Nothing}`: Sliding law parameter.
- `n::Union{F, Nothing}`: Flow law exponent.
- `slope::Union{Matrix{F}, Nothing}`: Slope matrix.
- `dist_border::Union{Matrix{F}, Nothing}`: Distance to border matrix.
- `Coords::Union{Dict{String, Vector{Float64}}, Nothing}`: Coordinates dictionary with keys "lon" and "lat".
- `Δx::Union{F, Nothing}`: Grid spacing in the x-direction.
- `Δy::Union{F, Nothing}`: Grid spacing in the y-direction.
- `nx::Union{I, Nothing}`: Number of grid points in the x-direction.
- `ny::Union{I, Nothing}`: Number of grid points in the y-direction.
- `cenlon::Union{F, Nothing}`: Central longitude of the glacier.
- `cenlat::Union{F, Nothing}`: Central latitude of the glacier.

>>>>>>> 0669c939
# Returns
- A `Glacier2D` object with the specified parameters.
"""
function Glacier2D(;
    rgi_id::Union{String, Nothing} = nothing,
    climate::Union{Climate2D, Nothing} = nothing,
    H₀::Union{Matrix{F}, Nothing} = nothing,
    H_glathida::Union{Matrix{F}, Nothing} = nothing,
    S::Union{Matrix{F}, Nothing} = nothing,
    B::Union{Matrix{F}, Nothing} = nothing,
    V::Union{Matrix{F}, Nothing}= nothing,
    Vx::Union{Matrix{F}, Nothing}= nothing,
    Vy::Union{Matrix{F}, Nothing}= nothing,
    A::Union{F, Nothing} = nothing,
    C::Union{F, Nothing} = nothing,
    n::Union{F, Nothing} = nothing,
    slope::Union{Matrix{F}, Nothing} = nothing,
    dist_border::Union{Matrix{F}, Nothing} = nothing,
    Coords::Union{Dict{String, Vector{Float64}}, Nothing} = nothing,
    Δx::Union{F, Nothing} = nothing,
    Δy::Union{F, Nothing} = nothing,
    nx::Union{I, Nothing} = nothing,
    ny::Union{I, Nothing} = nothing,
    cenlon::Union{F, Nothing} = nothing,
    cenlat::Union{F, Nothing} = nothing,
    # data::Union{Vector{DAT}, Nothing} = nothing
    data::Union{Vector, Nothing} = nothing
    ) where {F <: AbstractFloat, I <: Integer}

    # Define default float and integer type for constructor
    ft = Sleipnir.Float
    it = Sleipnir.Int

    return Glacier2D{ft,it}(rgi_id, climate, H₀, H_glathida, S, B, V, Vx, Vy, A, C, n, slope, dist_border, Coords, Δx, Δy, nx, ny, cenlon, cenlat, data)
end

###############################################
################### UTILS #####################
###############################################


Base.:(==)(a::Glacier2D, b::Glacier2D) = a.rgi_id == b.rgi_id && a.climate == b.climate &&
                                      a.H₀ == b.H₀ && a.H_glathida == b.H_glathida && a.S == b.S && a.B == b.B && a.V == b.V &&
                                      a.A == b.A && a.C == b.C && a.n == b.n &&
                                      a.slope == b.slope && a.dist_border == b.dist_border &&
                                      a.Coords == b.Coords && a.Δx == b.Δx && a.Δy == b.Δy && a.nx == b.nx && a.ny == b.ny &&
                                      a.cenlon == b.cenlon && a.cenlat == b.cenlat


Base.:(≈)(a::Glacier2D, b::Glacier2D) = a.rgi_id == b.rgi_id && a.climate == b.climate &&
                                        safe_approx(a.H₀, b.H₀) && safe_approx(a.H_glathida, b.H_glathida) &&
                                        safe_approx(a.S, b.S) && safe_approx(a.B, b.B) && safe_approx(a.V, b.V) &&
                                        safe_approx(a.A, b.A) && safe_approx(a.C, b.C) && safe_approx(a.n, b.n) &&
                                        isapprox(a.slope, b.slope; rtol=1e-3) && safe_approx(a.dist_border, b.dist_border) &&
                                        safe_approx(a.Coords, b.Coords) && safe_approx(a.Δx, b.Δx) && safe_approx(a.Δy, b.Δy) &&
                                        safe_approx(a.nx, b.nx) && safe_approx(a.ny, b.ny) &&
                                        safe_approx(a.cenlon, b.cenlon) && safe_approx(a.cenlat, b.cenlat)

# Display setup
function Base.show(io::IO, glacier::Glacier2D)
    if !isnothing(glacier.H₀)
        H=round.(255*glacier.H₀/maximum(glacier.H₀))
        display(Gray.(Int.(H'[end:-1:1,1:end])/255))
    end

    print("Glacier2D ")
    printstyled(glacier.rgi_id;color=:yellow)
    print(" with a ")
    printstyled("$(glacier.nx)x$(glacier.ny)";color=:red)
    print(" grid ")
    printstyled("(Δx=$(glacier.Δx), Δy=$(glacier.Δy))";color=:red)
    println("")
    if !isnothing(glacier.cenlat) & !isnothing(glacier.cenlon)
        print("at position ")
        printstyled("($(round(glacier.cenlat;digits=6))°, $(round(glacier.cenlon;digits=6))°)";color=:green)
    else
        print("at undefined location")
    end
    if isnothing(glacier.H_glathida)
        printstyled("   w/o";color=:red)
    else
        printstyled("   w/";color=:blue)
    end
    println(" glathida elevation")

    if !isnothing(glacier.S) & !isnothing(glacier.H₀)
        print("Min,mean,max bedrock elevation S : ")
        printstyled("$(round(minimum(glacier.S[glacier.H₀.>0]);digits=1)) $(round(mean(glacier.S[glacier.H₀.>0]);digits=1)) $(round(maximum(glacier.S[glacier.H₀.>0]);digits=1))\n";color=:blue)
        print("Mean,max ice thickness H₀ : ")
        printstyled("$(round(mean(glacier.H₀[glacier.H₀.>0]);digits=1)) $(round(maximum(glacier.H₀[glacier.H₀.>0]);digits=1))\n";color=:blue)
    end

    print("A= ")
    printstyled(@sprintf("%.3e", glacier.A); color=:blue)
    print("  C= ")
    printstyled(glacier.C; color=:blue)
    print("  n= ")
    printstyled(glacier.n; color=:blue)
end

# Vectorial form
function Base.show(io::IO, ::MIME"text/plain", glaciers::Vector{G}) where {G <: AbstractGlacier}
    len = length(glaciers)
    print("$(len)-element $(typeof(glaciers))")
    try
        regions = counter([split(split(glacier.rgi_id, "-")[2], ".")[1] for glacier in glaciers])
        regionsFormatted = ["$(k[1]) (x$(k[2]))" for k in regions]
        println(" distributed over regions $(join(regionsFormatted, ", "))")
    catch
        println(" distributed over undefined regions")
    end
    if len>5
        print(join([glacier.rgi_id for glacier in glaciers[1:2]], " "))
        print(" ... ")
        println(join([glacier.rgi_id for glacier in glaciers[len-1:len]], " "))
    else
        println(join([glacier.rgi_id for glacier in glaciers], " "))
    end
end


include("glacier2D_utils.jl")
include("../climate/climate2D_utils.jl")<|MERGE_RESOLUTION|>--- conflicted
+++ resolved
@@ -12,13 +12,9 @@
 
 """
 A mutable struct representing a 2D glacier. Notice that all fields can be empty by
-<<<<<<< HEAD
 providing `nothing` as the default value. 
 
 /!\\ WARNING /!\\ `Glacier` objects should not be constructed 
-=======
-providing `nothing` as the default value. `Glacier` objects should not be constructed 
->>>>>>> 0669c939
 manually, but rather through the `initialize_glaciers` function.
 
 `Glacier2D{F <: AbstractFloat, I <: Integer}`
@@ -96,7 +92,6 @@
               ny::Union{I, Nothing} = nothing,
               cenlon::Union{F, Nothing} = nothing,
               cenlat::Union{F, Nothing} = nothing) where {F <: AbstractFloat, I <: Integer}
-<<<<<<< HEAD
 
 # Arguments
 - `rgi_id::Union{String, Nothing}`: The RGI identifier for the glacier.
@@ -121,32 +116,6 @@
 - `cenlon::Union{F, Nothing}`: Central longitude of the glacier.
 - `cenlat::Union{F, Nothing}`: Central latitude of the glacier.
 
-=======
-
-# Arguments
-- `rgi_id::Union{String, Nothing}`: The RGI identifier for the glacier.
-- `climate::Union{Climate2D, Nothing}`: The climate data associated with the glacier.
-- `H₀::Union{Matrix{F}, Nothing}`: Initial ice thickness matrix.
-- `H_glathida::Union{Matrix{F}, Nothing}`: Ice thickness matrix from GLATHIDA.
-- `S::Union{Matrix{F}, Nothing}`: Surface elevation matrix.
-- `B::Union{Matrix{F}, Nothing}`: Bed elevation matrix.
-- `V::Union{Matrix{F}, Nothing}`: Ice velocity magnitude matrix.
-- `Vx::Union{Matrix{F}, Nothing}`: Ice velocity in the x-direction matrix.
-- `Vy::Union{Matrix{F}, Nothing}`: Ice velocity in the y-direction matrix.
-- `A::Union{F, Nothing}`: Flow law parameter.
-- `C::Union{F, Nothing}`: Sliding law parameter.
-- `n::Union{F, Nothing}`: Flow law exponent.
-- `slope::Union{Matrix{F}, Nothing}`: Slope matrix.
-- `dist_border::Union{Matrix{F}, Nothing}`: Distance to border matrix.
-- `Coords::Union{Dict{String, Vector{Float64}}, Nothing}`: Coordinates dictionary with keys "lon" and "lat".
-- `Δx::Union{F, Nothing}`: Grid spacing in the x-direction.
-- `Δy::Union{F, Nothing}`: Grid spacing in the y-direction.
-- `nx::Union{I, Nothing}`: Number of grid points in the x-direction.
-- `ny::Union{I, Nothing}`: Number of grid points in the y-direction.
-- `cenlon::Union{F, Nothing}`: Central longitude of the glacier.
-- `cenlat::Union{F, Nothing}`: Central latitude of the glacier.
-
->>>>>>> 0669c939
 # Returns
 - A `Glacier2D` object with the specified parameters.
 """
