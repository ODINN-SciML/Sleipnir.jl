
<<<<<<< HEAD
export Glacier

abstract type AbstractGlacier end 
=======
export Glacier, Climate
>>>>>>> de916340

include("Climate.jl")

mutable struct Glacier2D{F <: AbstractFloat, I <: Int} <: AbstractGlacier
    rgi_id::Union{String, Nothing}
    gdir::Union{PyObject, Nothing} 
    climate::Union{Climate, Nothing}
    H₀::Union{Matrix{F}, Nothing}
    S::Union{Matrix{F}, Nothing}
    B::Union{Matrix{F}, Nothing}
    V::Union{Matrix{F}, Nothing}
    slope::Union{Matrix{F}, Nothing}
    dist_border::Union{Matrix{F}, Nothing}
    S_coords::Union{PyObject, Nothing}
    Δx::Union{F, Nothing}
    Δy::Union{F, Nothing}
    nx::Union{I, Nothing}
    ny::Union{I, Nothing}
end

"""
function Glacier(;
    rgi_id::Union{String, Nothing} = nothing,
    gdir::Union{PyObject, Nothing} = nothing,
    climate::Union{Climate, Nothing} = nothing,
    H₀::Union{Matrix{F}, Nothing} = nothing,
    S::Union{Matrix{F}, Nothing} = nothing,
    B::Union{Matrix{F}, Nothing} = nothing,
    V::Union{Matrix{F}, Nothing}= nothing,
    slope::Union{Matrix{F}, Nothing} = nothing,
    dist_border::Union{Matrix{F}, Nothing} = nothing,
    S_coords::Union{PyObject, Nothing} = nothing,
    Δx::Union{F, Nothing} = nothing,
    Δy::Union{F, Nothing} = nothing,
    nx::Union{I, Nothing} = nothing,
    ny::Union{I, Nothing} = nothing
    ) where {F <: AbstractFloat, I <: Int} 

Constructor for empty 2D Glacier object.
"""
function Glacier(;
    rgi_id::Union{String, Nothing} = nothing,
    gdir::Union{PyObject, Nothing} = nothing,
    climate::Union{Climate, Nothing} = nothing,
    H₀::Union{Matrix{F}, Nothing} = nothing,
    S::Union{Matrix{F}, Nothing} = nothing,
    B::Union{Matrix{F}, Nothing} = nothing,
    V::Union{Matrix{F}, Nothing}= nothing,
    slope::Union{Matrix{F}, Nothing} = nothing,
    dist_border::Union{Matrix{F}, Nothing} = nothing,
    S_coords::Union{PyObject, Nothing} = nothing,
    Δx::Union{F, Nothing} = nothing,
    Δy::Union{F, Nothing} = nothing,
    nx::Union{I, Nothing} = nothing,
    ny::Union{I, Nothing} = nothing
    ) where {F <: AbstractFloat, I <: Int} 

    # Define default float and integer type for constructor
    ft = Float64
    it = Int64
    return Glacier2D{ft,it}(rgi_id, gdir, climate, H₀, S, B, V, slope, dist_border, S_coords, Δx, Δy, nx, ny)
end

###############################################
################### UTILS #####################
###############################################

Base.:(==)(a::Glacier2D, b::Glacier2D) = a.rgi_id == b.rgi_id && a.gdir == b.gdir && a.climate == b.climate && 
                                      a.H₀ == b.H₀ && a.S == b.S && a.B == b.B && a.V == b.V &&
                                      a.slope == b.slope && a.dist_border == b.dist_border && a.rgi_id == b.rgi_id &&
                                      a.S_coords == b.S_coords && a.Δx == b.Δx && a.Δy == b.Δy && a.Δx == b.Δx && a.nx == b.nx && a.ny == b.ny

include("glacier_utils.jl")
include("climate_utils.jl")<|MERGE_RESOLUTION|>--- conflicted
+++ resolved
@@ -1,11 +1,7 @@
 
-<<<<<<< HEAD
-export Glacier
+export Glacier, Climate
 
 abstract type AbstractGlacier end 
-=======
-export Glacier, Climate
->>>>>>> de916340
 
 include("Climate.jl")
 
